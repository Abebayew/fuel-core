use fuel_core::{
    database::Database,
    service::{
        Config,
        FuelService,
    },
};
use fuel_core_client::client::{
    types::TransactionStatus,
    FuelClient,
};
use fuel_core_types::{
    blockchain::{
        consensus::Consensus,
        primitives::BlockId,
    },
    fuel_crypto::SecretKey,
    fuel_tx::Transaction,
    secrecy::Secret,
};
use rand::{
    rngs::StdRng,
    SeedableRng,
};
use std::str::FromStr;

#[tokio::test]
async fn can_get_sealed_block_from_poa_produced_block() {
    let mut rng = StdRng::seed_from_u64(10);
    let poa_secret = SecretKey::random(&mut rng);
    let poa_public = poa_secret.public_key();

    let db = Database::default();
    let mut config = Config::local_node();
    config.consensus_key = Some(Secret::new(poa_secret.into()));
    let srv = FuelService::from_database(db.clone(), config)
        .await
        .unwrap();
    let client = FuelClient::from(srv.bound_address);

    let status = client
        .submit_and_await_commit(&Transaction::default_test_tx())
        .await
        .unwrap();

    let block_id = match status {
        TransactionStatus::Success { block_id, .. } => block_id,
        _ => {
            panic!("unexpected result")
        }
    };

    let block_id = BlockId::from_str(&block_id).unwrap();

    // check sealed block header is correct
    let sealed_block_header = db
        .get_sealed_block_header(&block_id)
        .unwrap()
        .expect("expected sealed header to be available");

    // verify signature
    let block_id = sealed_block_header.entity.id();
    let signature = match sealed_block_header.consensus {
        Consensus::PoA(poa) => poa.signature,
        _ => panic!("Not expected consensus"),
    };
    signature
        .verify(&poa_public, &block_id.into_message())
        .expect("failed to verify signature");

    // check sealed block is correct
    let sealed_block = db
        .get_sealed_block_by_id(&block_id)
        .unwrap()
        .expect("expected sealed header to be available");

    // verify signature
    let block_id = sealed_block.entity.id();
    let signature = match sealed_block.consensus {
        Consensus::PoA(poa) => poa.signature,
        _ => panic!("Not expected consensus"),
    };
    signature
        .verify(&poa_public, &block_id.into_message())
        .expect("failed to verify signature");
}

#[cfg(feature = "p2p")]
mod p2p {
    use super::*;
    use fuel_core::{
<<<<<<< HEAD
        chain_config::{
            ChainConfig,
            ConsensusConfig,
            StateConfig,
        },
=======
        chain_config::ConsensusConfig,
>>>>>>> 21cafe68
        p2p_test_helpers::{
            make_config,
            make_node,
            Bootstrap,
        },
        service::ServiceTrait,
    };
    use fuel_core_poa::Trigger;
    use fuel_core_types::fuel_tx::Input;
    use std::time::Duration;

    // Starts first_producer which creates some blocks
    // Then starts second_producer that uses the first one as a reserved peer.
    // second_producer should not produce blocks while the first one is producing
    // after the first_producer stops, second_producer should start producing blocks
    #[tokio::test(flavor = "multi_thread")]
    async fn test_poa_multiple_producers() {
        const INTERVAL: u64 = 1;
        const TIMEOUT: u64 = 5 * INTERVAL;

        let mut rng = StdRng::seed_from_u64(2222);

        // Create a producer and a validator that share the same key pair.
        let secret = SecretKey::random(&mut rng);
        let pub_key = Input::owner(&secret.public_key());

        let mut config = Config::local_node();
        config.chain_conf.consensus = ConsensusConfig::PoA {
            signing_key: pub_key,
        };
        let state_config = StateConfig::local_testnet();

<<<<<<< HEAD
        let bootstrap_config = make_config(
            "Bootstrap".to_string(),
            chain_config.clone(),
            state_config.clone(),
        );
        let bootstrap = Bootstrap::new(&bootstrap_config).await;

        let make_node_config = |name: &str| {
            let mut config =
                make_config(name.to_string(), chain_config.clone(), state_config.clone());
=======
        let bootstrap_config = make_config("Bootstrap".to_string(), config.clone());
        let bootstrap = Bootstrap::new(&bootstrap_config).await;

        let make_node_config = |name: &str| {
            let mut config = make_config(name.to_string(), config.clone());
>>>>>>> 21cafe68
            config.block_production = Trigger::Interval {
                block_time: Duration::from_secs(INTERVAL),
            };
            config.consensus_key = Some(Secret::new(secret.into()));
            config.p2p.as_mut().unwrap().bootstrap_nodes = bootstrap.listeners();
            config.p2p.as_mut().unwrap().reserved_nodes = bootstrap.listeners();
            config.min_connected_reserved_peers = 1;
            config.time_until_synced = Duration::from_secs(2 * INTERVAL);
            config
        };

        let first_producer_config = make_node_config("First Producer");
        let second_producer_config = make_node_config("Second Producer");

        let first_producer = make_node(first_producer_config, vec![]).await;

        // The first producer should produce 2 blocks.
        tokio::time::timeout(
            Duration::from_secs(TIMEOUT),
            first_producer.wait_for_blocks(2, true /* is_local */),
        )
        .await
        .expect("The first should produce 2 blocks");

        // Start the second producer after 2 blocks.
        // The second producer should synchronize 3 blocks produced by the first producer.
        let second_producer = make_node(second_producer_config, vec![]).await;
        tokio::time::timeout(
            Duration::from_secs(TIMEOUT),
            second_producer.wait_for_blocks(3, false /* is_local */),
        )
        .await
        .expect("The second should sync with the first");

        // Stop the first producer.
        // The second should start produce new blocks after 2 * `INTERVAL`
        tokio::time::timeout(
            Duration::from_secs(TIMEOUT),
            first_producer.node.stop_and_await(),
        )
        .await
        .expect("Should stop services before timeout")
        .expect("Should stop without any error");
        tokio::time::timeout(
            Duration::from_secs(TIMEOUT),
            second_producer.wait_for_blocks(1, true /* is_local */),
        )
        .await
        .expect("The second should produce one block after the first stopped");

        // Restart fresh first producer.
        // it should sync remotely 5 blocks.
        let first_producer =
            make_node(make_node_config("First Producer reborn"), vec![]).await;
        tokio::time::timeout(
            Duration::from_secs(TIMEOUT),
            first_producer.wait_for_blocks(5, false /* is_local */),
        )
        .await
        .expect("The first should reborn and sync with the second");
    }
}<|MERGE_RESOLUTION|>--- conflicted
+++ resolved
@@ -89,15 +89,11 @@
 mod p2p {
     use super::*;
     use fuel_core::{
-<<<<<<< HEAD
         chain_config::{
             ChainConfig,
             ConsensusConfig,
             StateConfig,
         },
-=======
-        chain_config::ConsensusConfig,
->>>>>>> 21cafe68
         p2p_test_helpers::{
             make_config,
             make_node,
@@ -130,7 +126,6 @@
         };
         let state_config = StateConfig::local_testnet();
 
-<<<<<<< HEAD
         let bootstrap_config = make_config(
             "Bootstrap".to_string(),
             chain_config.clone(),
@@ -141,13 +136,6 @@
         let make_node_config = |name: &str| {
             let mut config =
                 make_config(name.to_string(), chain_config.clone(), state_config.clone());
-=======
-        let bootstrap_config = make_config("Bootstrap".to_string(), config.clone());
-        let bootstrap = Bootstrap::new(&bootstrap_config).await;
-
-        let make_node_config = |name: &str| {
-            let mut config = make_config(name.to_string(), config.clone());
->>>>>>> 21cafe68
             config.block_production = Trigger::Interval {
                 block_time: Duration::from_secs(INTERVAL),
             };

use std::time::Duration;

use fuel_core::{
    self,
    schema::tx::types::TransactionStatus,
    service::{
        Config,
        FuelService,
    },
};
use fuel_core_client::client::FuelClient;
use fuel_core_types::{
    fuel_asm::*,
<<<<<<< HEAD
    fuel_tx::*,
    fuel_vm::{
        checked_transaction::EstimatePredicates,
        GasCosts,
=======
    fuel_tx::{
        field::{
            Inputs,
            Outputs,
        },
        *,
>>>>>>> ea438b7d
    },
};
use futures::StreamExt;
use rand::{
    rngs::StdRng,
    Rng,
    SeedableRng,
};

#[tokio::test]
async fn subscribe_txn_status() {
    let mut config = Config::local_node();
    config.block_production = fuel_core::service::config::Trigger::Interval {
        block_time: Duration::from_secs(2),
    };
    let srv = FuelService::new_node(config).await.unwrap();
    let client = FuelClient::from(srv.bound_address);

    let gas_price = 10;
    let gas_limit = 1_000_000;
    let maturity = Default::default();

    let create_script = |i: u8| {
        // The first two scripts will run and the rest will fail.
        let script = vec![op::addi(0x11 - i, 0x10, 1), op::ret(RegId::ONE)];
        let script: Vec<u8> = script
            .iter()
            .flat_map(|op| u32::from(*op).to_be_bytes())
            .collect();

        let predicate = op::ret(RegId::ONE).to_bytes().to_vec();
        let owner = Input::predicate_owner(&predicate, &ConsensusParameters::DEFAULT);
        // The third transaction needs to have a different input.
        let utxo_id = if i == 2 { 2 } else { 1 };
        let utxo_id = UtxoId::new(Bytes32::from([utxo_id; 32]), 1);
        let coin_input = Input::coin_predicate(
            utxo_id,
            owner,
            1000,
            AssetId::zeroed(),
            TxPointer::default(),
            Default::default(),
            Default::default(),
            predicate,
            vec![],
        );
        let mut tx: Transaction = Transaction::script(
            gas_price + (i as u64),
            gas_limit,
            maturity,
            script,
            vec![],
            vec![coin_input],
            vec![],
            vec![],
        )
        .into();
        // estimate predicate gas for coin_input predicate
        tx.estimate_predicates(&ConsensusParameters::DEFAULT, &GasCosts::default())
            .expect("should estimate predicate");

        tx
    };
    let txns: Vec<_> = (0..3).map(create_script).collect();
    let mut jhs = vec![];

    for (txn_idx, id) in txns
        .iter()
        .map(|t| t.id(&ConsensusParameters::DEFAULT).to_string())
        .enumerate()
    {
        let jh = tokio::spawn({
            let client = client.clone();
            async move {
                client
                    .subscribe_transaction_status(&id)
                    .await
                    .unwrap()
                    .enumerate()
                    .for_each(|(event_idx, r)| async move {
                        let r = r.unwrap();
                        match (txn_idx, event_idx) {
                            (0, 0) => assert!(matches!(r, fuel_core_client::client::types::TransactionStatus::Submitted{ .. }), "{r:?}"),
                            (0, 1) => assert!(matches!(r, fuel_core_client::client::types::TransactionStatus::SqueezedOut{ .. }), "{r:?}"),
                            (1, 0) => assert!(matches!(r, fuel_core_client::client::types::TransactionStatus::Submitted{ .. }), "{r:?}"),
                            (1, 1) => assert!(matches!(r, fuel_core_client::client::types::TransactionStatus::Success{ .. }), "{r:?}"),
                            (2, 0) => assert!(matches!(r, fuel_core_client::client::types::TransactionStatus::Submitted{ .. }), "{r:?}"),
                            (2, 1) => assert!(matches!(r, fuel_core_client::client::types::TransactionStatus::Failure{ .. }), "{r:?}"),
                            _ => unreachable!("{} {} {:?}", txn_idx, event_idx, r),
                        }
                    })
                    .await;
            }
        });
        jhs.push(jh);
    }

    for tx in &txns {
        client.submit(tx).await.unwrap();
    }

    for jh in jhs {
        jh.await.unwrap();
    }
}

#[tokio::test(flavor = "multi_thread")]
async fn test_regression_in_subscribe() {
    let mut rng = StdRng::seed_from_u64(11);
    let mut config = Config::local_node();
    config.utxo_validation = true;
    let predicate = op::ret(RegId::ONE).to_bytes().to_vec();
    let owner = Input::predicate_owner(&predicate, &ConsensusParameters::default());
    let node = FuelService::new_node(config).await.unwrap();
    let coin_pred = Input::coin_predicate(
        rng.gen(),
        owner,
        rng.gen(),
        rng.gen(),
        rng.gen(),
        0.into(),
        predicate,
        vec![],
    );
    let contract = Input::contract(rng.gen(), rng.gen(), rng.gen(), rng.gen(), rng.gen());
    let contract_created = Output::contract_created(
        *contract.contract_id().unwrap(),
        *contract.state_root().unwrap(),
    );

    let mut empty_script =
        TransactionBuilder::script(vec![op::ret(0)].into_iter().collect(), vec![]);
    empty_script.gas_limit(100000);

    let mut empty_create = TransactionBuilder::create(rng.gen(), rng.gen(), vec![]);
    empty_create.gas_limit(100000);
    let txs = [
        empty_script.clone().add_input(coin_pred).finalize().into(),
        empty_create
            .clone()
            .add_input(contract.clone())
            .finalize()
            .into(),
        empty_create
            .clone()
            .add_input(contract.clone())
            .add_output(contract_created)
            .finalize()
            .into(),
        empty_create
            .clone()
            .add_output(contract_created)
            .finalize()
            .into(),
    ];
    for tx in txs {
        let model_result = submit_and_await_model(&tx);
        let r = node.submit_and_status_change(tx).await;
        tokio::time::sleep(Duration::from_secs(1)).await;
        let r = match r {
            Ok(stream) => {
                let stream = stream
                    .filter(|status| {
                        futures::future::ready(!matches!(
                            status,
                            Ok(TransactionStatus::Submitted(_))
                        ))
                    })
                    .collect::<Vec<_>>();
                let mut r = tokio::time::timeout(Duration::from_secs(5), stream)
                    .await
                    .unwrap();
                r.pop().unwrap()
            }
            Err(e) => {
                assert!(!model_result, "{:?}", e);
                continue
            }
        };
        match r {
            Ok(s) => assert_eq!(
                matches!(s, TransactionStatus::Success(_)),
                model_result,
                "{:?}",
                s
            ),
            Err(e) => assert!(!model_result, "{:?}", e),
        }
    }
}

fn submit_and_await_model(tx: &Transaction) -> bool {
    match tx {
        Transaction::Script(script) => !script
            .inputs()
            .iter()
            .any(|i| i.is_coin() || i.is_message()),
        Transaction::Create(create) => {
            if create.inputs().iter().any(|o| o.is_contract())
                || create.inputs().is_empty()
            {
                false
            } else {
                create.outputs().iter().any(|o| o.is_contract_created())
            }
        }
        _ => true,
    }
}<|MERGE_RESOLUTION|>--- conflicted
+++ resolved
@@ -11,19 +11,16 @@
 use fuel_core_client::client::FuelClient;
 use fuel_core_types::{
     fuel_asm::*,
-<<<<<<< HEAD
-    fuel_tx::*,
-    fuel_vm::{
-        checked_transaction::EstimatePredicates,
-        GasCosts,
-=======
     fuel_tx::{
         field::{
             Inputs,
             Outputs,
         },
         *,
->>>>>>> ea438b7d
+    },
+    fuel_vm::{
+        checked_transaction::EstimatePredicates,
+        GasCosts,
     },
 };
 use futures::StreamExt;

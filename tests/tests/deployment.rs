use std::path::Path;

use fuel_core::chain_config::{
    ChainConfig,
    SnapshotMetadata,
    SnapshotWriter,
    StateConfig,
    TableEncoding,
};
use fuel_core_types::fuel_tx::GasCosts;

#[allow(irrefutable_let_patterns)]
#[test_case::test_case( "./../bin/fuel-core/chainspec/testnet" ; "Beta chainconfig" )]
#[test_case::test_case( "./../bin/fuel-core/chainspec/dev-testnet" ; "Dev chainconfig"  )]
fn test_deployment_chainconfig(path: impl AsRef<Path>) -> anyhow::Result<()> {
    let path = path.as_ref();
    let stored_snapshot = SnapshotMetadata::read(path).unwrap();
    let mut chain_config = ChainConfig::from_snapshot_metadata(&stored_snapshot)?;
    let state_config = StateConfig::from_snapshot_metadata(stored_snapshot.clone())?;

    // Deployment configuration should use gas costs from benchmarks.
    let benchmark_gas_costs =
        GasCosts::new(fuel_core_benches::default_gas_costs::default_gas_costs());
    chain_config
        .consensus_parameters
        .set_gas_costs(benchmark_gas_costs);

    let temp_dir = tempfile::tempdir()?;
<<<<<<< HEAD
    let mut writer = SnapshotWriter::json(temp_dir.path());
    writer.write_chain_config(&chain_config);
    let generated_snapshot = writer.write_state_config(state_config)?;
=======
    let writer = SnapshotWriter::json(temp_dir.path());
    let generated_snapshot = writer.write_state_config(state_config, &chain_config)?;
>>>>>>> 73d35278

    let chain_config = std::fs::read_to_string(generated_snapshot.chain_config)?
        .trim()
        .to_string();
    let stored_chain_config = std::fs::read_to_string(stored_snapshot.chain_config)?
        .trim()
        .to_string();
    pretty_assertions::assert_eq!(
        chain_config,
        stored_chain_config,
        "Chain config should match the one in the deployment directory"
    );

    let stored_state_config = {
        let TableEncoding::Json {
            filepath: stored_state,
        } = stored_snapshot.table_encoding
        else {
            panic!("State encoding should be JSON")
        };
        std::fs::read_to_string(stored_state)?.trim().to_string()
    };
    let generated_state_config = {
        let TableEncoding::Json {
            filepath: generated_state,
        } = generated_snapshot.table_encoding
        else {
            panic!("State encoding should be JSON")
        };
        std::fs::read_to_string(generated_state)?.trim().to_string()
    };
    pretty_assertions::assert_eq!(
        stored_state_config,
        generated_state_config,
        "State config should match the one in the deployment directory"
    );

    Ok(())
}

/// This dummy test allows to run tests from IDE in this file.
#[test]
#[ignore]
fn dummy() {}<|MERGE_RESOLUTION|>--- conflicted
+++ resolved
@@ -26,14 +26,8 @@
         .set_gas_costs(benchmark_gas_costs);
 
     let temp_dir = tempfile::tempdir()?;
-<<<<<<< HEAD
-    let mut writer = SnapshotWriter::json(temp_dir.path());
-    writer.write_chain_config(&chain_config);
-    let generated_snapshot = writer.write_state_config(state_config)?;
-=======
     let writer = SnapshotWriter::json(temp_dir.path());
     let generated_snapshot = writer.write_state_config(state_config, &chain_config)?;
->>>>>>> 73d35278
 
     let chain_config = std::fs::read_to_string(generated_snapshot.chain_config)?
         .trim()

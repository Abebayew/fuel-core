--- conflicted
+++ resolved
@@ -23,9 +23,7 @@
 ### Changed
 
 #### Breaking
-<<<<<<< HEAD
 - [#1771](https://github.com/FuelLabs/fuel-core/pull/1771): Contract 'states' and 'balances' brought back into `ContractConfig`. Parquet now writes a file per table.
-=======
 - [#1783](https://github.com/FuelLabs/fuel-core/pull/1783): The PR upgrade `fuel-vm` to `0.48.0` release. Because of some breaking changes, we also adapted our codebase to follow them: 
   - Implementation of `Default` for configs was moved under the `test-helpers` feature. The `fuel-core` binary uses testnet configuration instead of `Default::default`(for cases when `ChainConfig` was not provided by the user).
   - All parameter types are enums now and require corresponding modifications across the codebase(we need to use getters and setters). The GraphQL API remains the same for simplicity, but each parameter now has one more field - `version`, that can be used to decide how to deserialize. 
@@ -34,7 +32,6 @@
   - The `bytecodeLength` field is removed from the `Create` transaction.
   - Removed `ConsensusParameters` from executor config because `ConsensusParameters::default` is not available anymore. Instead, executors fetch `ConsensusParameters` from the database.
 
->>>>>>> 33848a3d
 - [#1769](https://github.com/FuelLabs/fuel-core/pull/1769): Include new field on header for the merkle root of imported events. Rename other message root field.
 - [#1768](https://github.com/FuelLabs/fuel-core/pull/1768): Moved `ContractsInfo` table to the off-chain database. Removed `salt` field from the `ContractConfig`.
 - [#1761](https://github.com/FuelLabs/fuel-core/pull/1761): Adjustments to the upcoming testnet configs:

--- conflicted
+++ resolved
@@ -43,8 +43,5 @@
 ### Removed
 
 #### Breaking
-<<<<<<< HEAD
 - [#1338](https://github.com/FuelLabs/fuel-core/pull/1338): Updated GraphQL client to use `DependentCost` for `k256`, `mcpi`, `s256`, `scwq`, `swwq` opcodes.
-=======
->>>>>>> c46c8f32
 - [#1322](https://github.com/FuelLabs/fuel-core/pull/1322): The `manual_blocks_enabled` flag is removed from the CLI. The analog is a `debug` flag.
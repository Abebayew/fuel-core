--- conflicted
+++ resolved
@@ -20,16 +20,9 @@
         ..Default::default()
     };
     let salt = Default::default();
-    let storage_slots = vec![];
-    contract_config.update_contract_id(salt, &storage_slots);
+    contract_config.update_contract_id(salt);
 
-<<<<<<< HEAD
-    let deployment_request = ctx.bob.deploy_contract(contract_config);
-=======
-    let deployment_request =
-        ctx.bob
-            .deploy_contract(contract_config, salt, storage_slots);
->>>>>>> 8018aa0f
+    let deployment_request = ctx.bob.deploy_contract(contract_config, salt);
 
     // wait for contract to deploy in 5 minutes, because 16mb takes a lot of time.
     timeout(Duration::from_secs(300), deployment_request).await??;

--- conflicted
+++ resolved
@@ -76,26 +76,15 @@
             chain_config,
             output_dir,
         } => {
-<<<<<<< HEAD
-            let chain_config = match chain_config.as_str() {
-                LOCAL_TESTNET => ChainConfig::local_testnet(),
-                _ => ChainConfig::load_from_directory(&chain_config)?,
-=======
             let chain_conf = match chain_config.as_deref() {
                 None => ChainConfig::local_testnet(),
                 Some(path) => ChainConfig::load_from_directory(path)?,
->>>>>>> 620d25ce
             };
             let state_conf = StateConfig::generate_state_config(db)?;
 
             std::fs::create_dir_all(&output_dir)?;
-<<<<<<< HEAD
-            chain_config.create_config_file(&output_dir)?;
-            chain_state.create_config_file(&output_dir)?;
-=======
             chain_conf.create_config_file(&output_dir)?;
             state_conf.create_config_file(&output_dir)?;
->>>>>>> 620d25ce
         }
         SubCommands::Contract { contract_id } => {
             let config = db.get_contract_config_by_id(contract_id)?;

--- conflicted
+++ resolved
@@ -250,13 +250,9 @@
           "base": 412,
           "units_per_gas": 1
         }
-<<<<<<< HEAD
-      }
-=======
       },
       "new_storage_per_byte": 1,
       "vm_initialization": 2000
->>>>>>> c75314d7
     },
     "base_asset_id": "0000000000000000000000000000000000000000000000000000000000000000"
   },

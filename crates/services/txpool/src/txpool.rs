--- conflicted
+++ resolved
@@ -7,27 +7,10 @@
 };
 use fuel_core_metrics::txpool_metrics::TXPOOL_METRICS;
 use fuel_core_types::{
-<<<<<<< HEAD
-    blockchain::SealedBlock,
     fuel_tx::{Chargeable, Transaction, UniqueIdentifier},
+    fuel_types::BlockHeight,
     fuel_vm::checked_transaction::{CheckedTransaction, IntoChecked},
     services::txpool::{ArcPoolTx, InsertionResult},
-=======
-    fuel_tx::{
-        Chargeable,
-        Transaction,
-        UniqueIdentifier,
-    },
-    fuel_types::BlockHeight,
-    fuel_vm::checked_transaction::{
-        CheckedTransaction,
-        IntoChecked,
-    },
-    services::txpool::{
-        ArcPoolTx,
-        InsertionResult,
-    },
->>>>>>> caf53975
     tai64::Tai64,
 };
 use std::{cmp::Reverse, collections::HashMap, ops::Deref, sync::Arc};

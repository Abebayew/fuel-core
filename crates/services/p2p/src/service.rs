--- conflicted
+++ resolved
@@ -1,12 +1,9 @@
 use crate::{
-    codecs::{postcard::PostcardCodec, NetworkCodec},
+    codecs::{
+        postcard::PostcardCodec,
+        NetworkCodec,
+    },
     config::Config,
-<<<<<<< HEAD
-    gossipsub::messages::{GossipsubBroadcastRequest, GossipsubMessage},
-    p2p_service::{FuelP2PEvent, FuelP2PService},
-    ports::{BlockHeightImporter, P2pDb},
-    request_response::messages::{OutboundResponse, RequestMessage, ResponseChannelItem},
-=======
     gossipsub::messages::{
         GossipsubBroadcastRequest,
         GossipsubMessage,
@@ -25,31 +22,38 @@
         RequestMessage,
         ResponseChannelItem,
     },
->>>>>>> 02f6d880
 };
 use anyhow::anyhow;
 use fuel_core_services::{
-    stream::BoxStream, RunnableService, RunnableTask, ServiceRunner, StateWatcher,
+    stream::BoxStream,
+    RunnableService,
+    RunnableTask,
+    ServiceRunner,
+    StateWatcher,
 };
 use fuel_core_types::{
     blockchain::{
-        block::Block, consensus::ConsensusVote, primitives::BlockId, SealedBlock,
+        block::Block,
+        consensus::ConsensusVote,
+        primitives::BlockId,
+        SealedBlock,
         SealedBlockHeader,
     },
     fuel_tx::Transaction,
     fuel_types::BlockHeight,
     services::p2p::{
-        peer_reputation::{AppScore, PeerReport},
-        BlockHeightHeartbeatData, GossipData, GossipsubMessageAcceptance,
-        GossipsubMessageInfo, PeerId as FuelPeerId, TransactionGossipData,
+        peer_reputation::{
+            AppScore,
+            PeerReport,
+        },
+        BlockHeightHeartbeatData,
+        GossipData,
+        GossipsubMessageAcceptance,
+        GossipsubMessageInfo,
+        PeerId as FuelPeerId,
+        TransactionGossipData,
     },
 };
-<<<<<<< HEAD
-use futures::StreamExt;
-use libp2p::{gossipsub::MessageAcceptance, PeerId};
-use std::{fmt::Debug, ops::Range, sync::Arc};
-use tokio::sync::{broadcast, mpsc, oneshot};
-=======
 use futures::{
     future::BoxFuture,
     StreamExt,
@@ -75,7 +79,6 @@
         Instant,
     },
 };
->>>>>>> 02f6d880
 use tracing::warn;
 
 pub type Service<D> = ServiceRunner<Task<FuelP2PService<PostcardCodec>, D, SharedState>>;
@@ -253,6 +256,8 @@
     ) -> anyhow::Result<()>;
 
     fn tx_broadcast(&self, transaction: TransactionGossipData) -> anyhow::Result<()>;
+
+    fn connection_broadcast(&self, peer_id: PeerId) -> anyhow::Result<()>;
 }
 
 impl Broadcast for SharedState {
@@ -275,6 +280,11 @@
 
     fn tx_broadcast(&self, transaction: TransactionGossipData) -> anyhow::Result<()> {
         self.tx_broadcast.send(transaction)?;
+        Ok(())
+    }
+
+    fn connection_broadcast(&self, peer_id: PeerId) -> anyhow::Result<()> {
+        self.connection_broadcast.send(peer_id)?;
         Ok(())
     }
 }
@@ -492,7 +502,7 @@
                         // channel that the TxPoolSync service is listening to.
                         // This is the first step of the protocol for the initial
                         // pool sync between two nodes.
-                        let _ = self.shared.connection_broadcast.send(peer_id);
+                        let _ = self.broadcast.connection_broadcast(peer_id);
                     }
                     Some(FuelP2PEvent::PeerInfoUpdated { peer_id, block_height }) => {
                         let peer_id: Vec<u8> = peer_id.into();
@@ -673,7 +683,7 @@
         if block_height_range.is_empty() {
             return Err(anyhow!(
                 "Cannot retrieve headers for an empty range of block heights"
-            ));
+            ))
         }
 
         self.request_sender

use crate::{
    fuel_core_graphql_api::{
        service::Database,
        Config as GraphQLConfig,
    },
    query::{
        BlockQueryData,
        ChainQueryData,
    },
    schema::{
        block::Block,
        scalars::{
            AssetId,
            U32,
            U64,
            U8,
        },
    },
};
use async_graphql::{
    Context,
    Object,
    Union,
};
use fuel_core_types::fuel_tx;

pub struct ChainInfo;
pub struct ConsensusParameters(fuel_tx::ConsensusParameters);
pub struct TxParameters(fuel_tx::TxParameters);
pub struct PredicateParameters(fuel_tx::PredicateParameters);
pub struct ScriptParameters(fuel_tx::ScriptParameters);
pub struct ContractParameters(fuel_tx::ContractParameters);
pub struct FeeParameters(fuel_tx::FeeParameters);

pub struct GasCosts(fuel_tx::GasCosts);

#[derive(Union)]
pub enum DependentCost {
    LightOperation(LightOperation),
    HeavyOperation(HeavyOperation),
}

pub struct LightOperation {
    base: u64,
    units_per_gas: u64,
}

pub struct HeavyOperation {
    base: u64,
    gas_per_unit: u64,
}

impl From<fuel_tx::DependentCost> for DependentCost {
    fn from(value: fuel_tx::DependentCost) -> Self {
        match value {
            fuel_tx::DependentCost::LightOperation {
                base,
                units_per_gas,
            } => DependentCost::LightOperation(LightOperation {
                base,
                units_per_gas,
            }),
            fuel_tx::DependentCost::HeavyOperation { base, gas_per_unit } => {
                DependentCost::HeavyOperation(HeavyOperation { base, gas_per_unit })
            }
        }
    }
}

#[Object]
impl ConsensusParameters {
    async fn tx_params(&self, ctx: &Context<'_>) -> async_graphql::Result<TxParameters> {
        let config = ctx.data_unchecked::<GraphQLConfig>();

        Ok(TxParameters(
            config.consensus_parameters.tx_params().to_owned(),
        ))
    }

    async fn predicate_params(
        &self,
        ctx: &Context<'_>,
    ) -> async_graphql::Result<PredicateParameters> {
        let config = ctx.data_unchecked::<GraphQLConfig>();

        Ok(PredicateParameters(
            config.consensus_parameters.predicate_params().to_owned(),
        ))
    }

    async fn script_params(
        &self,
        ctx: &Context<'_>,
    ) -> async_graphql::Result<ScriptParameters> {
        let config = ctx.data_unchecked::<GraphQLConfig>();

        Ok(ScriptParameters(
            config.consensus_parameters.script_params().to_owned(),
        ))
    }

    async fn contract_params(
        &self,
        ctx: &Context<'_>,
    ) -> async_graphql::Result<ContractParameters> {
        let config = ctx.data_unchecked::<GraphQLConfig>();

        Ok(ContractParameters(
            config.consensus_parameters.contract_params().to_owned(),
        ))
    }

    async fn fee_params(
        &self,
        ctx: &Context<'_>,
    ) -> async_graphql::Result<FeeParameters> {
        let config = ctx.data_unchecked::<GraphQLConfig>();

        Ok(FeeParameters(
            config.consensus_parameters.fee_params().to_owned(),
        ))
    }

    async fn base_asset_id(&self, ctx: &Context<'_>) -> async_graphql::Result<AssetId> {
        let config = ctx.data_unchecked::<GraphQLConfig>();

        Ok(AssetId(*config.consensus_parameters.base_asset_id()))
    }

    async fn chain_id(&self) -> U64 {
        (*self.0.chain_id).into()
    }

    async fn gas_costs(&self, ctx: &Context<'_>) -> async_graphql::Result<GasCosts> {
        let config = ctx.data_unchecked::<GraphQLConfig>();

        Ok(GasCosts(config.consensus_parameters.gas_costs.clone()))
    }
}

#[Object]
impl TxParameters {
    async fn max_inputs(&self) -> U8 {
        self.0.max_inputs.into()
    }

    async fn max_outputs(&self) -> U8 {
        self.0.max_outputs.into()
    }

    async fn max_witnesses(&self) -> U32 {
        self.0.max_witnesses.into()
    }

    async fn max_gas_per_tx(&self) -> U64 {
        self.0.max_gas_per_tx.into()
    }

    async fn max_size(&self) -> U64 {
        self.0.max_size.into()
    }
}

#[Object]
impl PredicateParameters {
    async fn max_predicate_length(&self) -> U64 {
        self.0.max_predicate_length.into()
    }

    async fn max_predicate_data_length(&self) -> U64 {
        self.0.max_predicate_data_length.into()
    }

    async fn max_gas_per_predicate(&self) -> U64 {
        self.0.max_gas_per_predicate.into()
    }

    async fn max_message_data_length(&self) -> U64 {
        self.0.max_message_data_length.into()
    }
}

#[Object]
impl ScriptParameters {
    async fn max_script_length(&self) -> U64 {
        self.0.max_script_length.into()
    }

    async fn max_script_data_length(&self) -> U64 {
        self.0.max_script_data_length.into()
    }
}

#[Object]
impl ContractParameters {
    async fn contract_max_size(&self) -> U64 {
        self.0.contract_max_size.into()
    }

    async fn max_storage_slots(&self) -> U64 {
        self.0.max_storage_slots.into()
    }
}

#[Object]
impl FeeParameters {
    async fn gas_price_factor(&self) -> U64 {
        self.0.gas_price_factor.into()
    }

    async fn gas_per_byte(&self) -> U64 {
        self.0.gas_per_byte.into()
    }
}

#[Object]
impl GasCosts {
    async fn add(&self) -> U64 {
        self.0.add.into()
    }

    async fn addi(&self) -> U64 {
        self.0.addi.into()
    }

    async fn aloc(&self) -> U64 {
        self.0.aloc.into()
    }

    async fn and(&self) -> U64 {
        self.0.and.into()
    }

    async fn andi(&self) -> U64 {
        self.0.andi.into()
    }

    async fn bal(&self) -> U64 {
        self.0.bal.into()
    }

    async fn bhei(&self) -> U64 {
        self.0.bhei.into()
    }

    async fn bhsh(&self) -> U64 {
        self.0.bhsh.into()
    }

    async fn burn(&self) -> U64 {
        self.0.burn.into()
    }

    async fn cb(&self) -> U64 {
        self.0.cb.into()
    }

    async fn cfei(&self) -> U64 {
        self.0.cfei.into()
    }

    async fn cfsi(&self) -> U64 {
        self.0.cfsi.into()
    }

    async fn croo(&self) -> U64 {
        self.0.croo.into()
    }

    async fn div(&self) -> U64 {
        self.0.div.into()
    }

    async fn divi(&self) -> U64 {
        self.0.divi.into()
    }

    async fn ecr1(&self) -> U64 {
        self.0.ecr1.into()
    }

    async fn eck1(&self) -> U64 {
        self.0.eck1.into()
    }

    async fn ed19(&self) -> U64 {
        self.0.ed19.into()
    }

    async fn eq(&self) -> U64 {
        self.0.eq.into()
    }

    async fn exp(&self) -> U64 {
        self.0.exp.into()
    }

    async fn expi(&self) -> U64 {
        self.0.expi.into()
    }

    async fn flag(&self) -> U64 {
        self.0.flag.into()
    }

    async fn gm(&self) -> U64 {
        self.0.gm.into()
    }

    async fn gt(&self) -> U64 {
        self.0.gt.into()
    }

    async fn gtf(&self) -> U64 {
        self.0.gtf.into()
    }

    async fn ji(&self) -> U64 {
        self.0.ji.into()
    }

    async fn jmp(&self) -> U64 {
        self.0.jmp.into()
    }

    async fn jne(&self) -> U64 {
        self.0.jne.into()
    }

    async fn jnei(&self) -> U64 {
        self.0.jnei.into()
    }

    async fn jnzi(&self) -> U64 {
        self.0.jnzi.into()
    }

    async fn jmpf(&self) -> U64 {
        self.0.jmpf.into()
    }

    async fn jmpb(&self) -> U64 {
        self.0.jmpb.into()
    }

    async fn jnzf(&self) -> U64 {
        self.0.jnzf.into()
    }

    async fn jnzb(&self) -> U64 {
        self.0.jnzb.into()
    }

    async fn jnef(&self) -> U64 {
        self.0.jnef.into()
    }

    async fn jneb(&self) -> U64 {
        self.0.jneb.into()
    }

    async fn lb(&self) -> U64 {
        self.0.lb.into()
    }

    async fn log(&self) -> U64 {
        self.0.log.into()
    }

    async fn lt(&self) -> U64 {
        self.0.lt.into()
    }

    async fn lw(&self) -> U64 {
        self.0.lw.into()
    }

    async fn mint(&self) -> U64 {
        self.0.mint.into()
    }

    async fn mlog(&self) -> U64 {
        self.0.mlog.into()
    }

    async fn mod_op(&self) -> U64 {
        self.0.mod_op.into()
    }

    async fn modi(&self) -> U64 {
        self.0.modi.into()
    }

    async fn move_op(&self) -> U64 {
        self.0.move_op.into()
    }

    async fn movi(&self) -> U64 {
        self.0.movi.into()
    }

    async fn mroo(&self) -> U64 {
        self.0.mroo.into()
    }

    async fn mul(&self) -> U64 {
        self.0.mul.into()
    }

    async fn muli(&self) -> U64 {
        self.0.muli.into()
    }

    async fn mldv(&self) -> U64 {
        self.0.mldv.into()
    }

    async fn noop(&self) -> U64 {
        self.0.noop.into()
    }

    async fn not(&self) -> U64 {
        self.0.not.into()
    }

    async fn or(&self) -> U64 {
        self.0.or.into()
    }

    async fn ori(&self) -> U64 {
        self.0.ori.into()
    }

    async fn poph(&self) -> U64 {
        self.0.poph.into()
    }

    async fn popl(&self) -> U64 {
        self.0.popl.into()
    }

    async fn pshh(&self) -> U64 {
        self.0.pshh.into()
    }

    async fn pshl(&self) -> U64 {
        self.0.pshl.into()
    }

    async fn ret(&self) -> U64 {
        self.0.ret.into()
    }

    async fn rvrt(&self) -> U64 {
        self.0.rvrt.into()
    }

    async fn sb(&self) -> U64 {
        self.0.sb.into()
    }

    async fn sll(&self) -> U64 {
        self.0.sll.into()
    }

    async fn slli(&self) -> U64 {
        self.0.slli.into()
    }

    async fn srl(&self) -> U64 {
        self.0.srl.into()
    }

    async fn srli(&self) -> U64 {
        self.0.srli.into()
    }

    async fn srw(&self) -> U64 {
        self.0.srw.into()
    }

    async fn sub(&self) -> U64 {
        self.0.sub.into()
    }

    async fn subi(&self) -> U64 {
        self.0.subi.into()
    }

    async fn sw(&self) -> U64 {
        self.0.sw.into()
    }

    async fn sww(&self) -> U64 {
        self.0.sww.into()
    }

    async fn time(&self) -> U64 {
        self.0.time.into()
    }

    async fn tr(&self) -> U64 {
        self.0.tr.into()
    }

    async fn tro(&self) -> U64 {
        self.0.tro.into()
    }

    async fn wdcm(&self) -> U64 {
        self.0.wdcm.into()
    }

    async fn wqcm(&self) -> U64 {
        self.0.wqcm.into()
    }

    async fn wdop(&self) -> U64 {
        self.0.wdop.into()
    }

    async fn wqop(&self) -> U64 {
        self.0.wqop.into()
    }

    async fn wdml(&self) -> U64 {
        self.0.wdml.into()
    }

    async fn wqml(&self) -> U64 {
        self.0.wqml.into()
    }

    async fn wddv(&self) -> U64 {
        self.0.wddv.into()
    }

    async fn wqdv(&self) -> U64 {
        self.0.wqdv.into()
    }

    async fn wdmd(&self) -> U64 {
        self.0.wdmd.into()
    }

    async fn wqmd(&self) -> U64 {
        self.0.wqmd.into()
    }

    async fn wdam(&self) -> U64 {
        self.0.wdam.into()
    }

    async fn wqam(&self) -> U64 {
        self.0.wqam.into()
    }

    async fn wdmm(&self) -> U64 {
        self.0.wdmm.into()
    }

    async fn wqmm(&self) -> U64 {
        self.0.wqmm.into()
    }

    async fn xor(&self) -> U64 {
        self.0.xor.into()
    }

    async fn xori(&self) -> U64 {
        self.0.xori.into()
    }

    async fn call(&self) -> DependentCost {
        self.0.call.into()
    }

    async fn ccp(&self) -> DependentCost {
        self.0.ccp.into()
    }

    async fn csiz(&self) -> DependentCost {
        self.0.csiz.into()
    }

    async fn k256(&self) -> DependentCost {
        self.0.k256.into()
    }

    async fn ldc(&self) -> DependentCost {
        self.0.ldc.into()
    }

    async fn logd(&self) -> DependentCost {
        self.0.logd.into()
    }

    async fn mcl(&self) -> DependentCost {
        self.0.mcl.into()
    }

    async fn mcli(&self) -> DependentCost {
        self.0.mcli.into()
    }

    async fn mcp(&self) -> DependentCost {
        self.0.mcp.into()
    }

    async fn mcpi(&self) -> DependentCost {
        self.0.mcpi.into()
    }

    async fn meq(&self) -> DependentCost {
        self.0.meq.into()
    }

    async fn retd(&self) -> DependentCost {
        self.0.retd.into()
    }

    async fn s256(&self) -> DependentCost {
        self.0.s256.into()
    }

    async fn scwq(&self) -> DependentCost {
        self.0.scwq.into()
    }

    async fn smo(&self) -> DependentCost {
        self.0.smo.into()
    }

    async fn srwq(&self) -> DependentCost {
        self.0.srwq.into()
    }

    async fn swwq(&self) -> DependentCost {
        self.0.swwq.into()
    }

    // Non-opcode prices

    async fn contract_root(&self) -> DependentCost {
        self.0.contract_root.into()
    }

    async fn state_root(&self) -> DependentCost {
        self.0.state_root.into()
    }

    async fn vm_initialization(&self) -> U64 {
        self.0.vm_initialization.into()
    }

    async fn new_storage_per_byte(&self) -> U64 {
        self.0.new_storage_per_byte.into()
    }
}

#[Object]
impl LightOperation {
    async fn base(&self) -> U64 {
        self.base.into()
    }

    async fn units_per_gas(&self) -> U64 {
        self.units_per_gas.into()
    }
}

#[Object]
<<<<<<< HEAD
impl LightOperation {
    async fn base(&self) -> U64 {
        self.base.into()
    }

    async fn units_per_gas(&self) -> U64 {
        self.units_per_gas.into()
    }
}

#[Object]
=======
>>>>>>> c75314d7
impl HeavyOperation {
    async fn base(&self) -> U64 {
        self.base.into()
    }

    async fn gas_per_unit(&self) -> U64 {
        self.gas_per_unit.into()
    }
}

#[Object]
impl ChainInfo {
    async fn name(&self, ctx: &Context<'_>) -> async_graphql::Result<String> {
        let data: &Database = ctx.data_unchecked();
        Ok(data.name()?)
    }

    async fn latest_block(&self, ctx: &Context<'_>) -> async_graphql::Result<Block> {
        let query: &Database = ctx.data_unchecked();

        let latest_block = query.latest_block()?.into();
        Ok(latest_block)
    }

    async fn da_height(&self, ctx: &Context<'_>) -> U64 {
        let query: &Database = ctx.data_unchecked();

        let height = query
            .da_height()
            .expect("The blockchain always should have genesis block");

        height.0.into()
    }

    async fn peer_count(&self) -> u16 {
        0
    }

    async fn consensus_parameters(
        &self,
        ctx: &Context<'_>,
    ) -> async_graphql::Result<ConsensusParameters> {
        let config = ctx.data_unchecked::<GraphQLConfig>();

        Ok(ConsensusParameters(config.consensus_parameters.clone()))
    }

    async fn gas_costs(&self, ctx: &Context<'_>) -> async_graphql::Result<GasCosts> {
        let config = ctx.data_unchecked::<GraphQLConfig>();

        Ok(GasCosts(config.consensus_parameters.gas_costs.clone()))
    }
}

#[derive(Default)]
pub struct ChainQuery;

#[Object]
impl ChainQuery {
    async fn chain(&self) -> ChainInfo {
        ChainInfo
    }
}<|MERGE_RESOLUTION|>--- conflicted
+++ resolved
@@ -670,20 +670,6 @@
 }
 
 #[Object]
-<<<<<<< HEAD
-impl LightOperation {
-    async fn base(&self) -> U64 {
-        self.base.into()
-    }
-
-    async fn units_per_gas(&self) -> U64 {
-        self.units_per_gas.into()
-    }
-}
-
-#[Object]
-=======
->>>>>>> c75314d7
 impl HeavyOperation {
     async fn base(&self) -> U64 {
         self.base.into()

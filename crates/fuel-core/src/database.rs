use crate::{
    database::transaction::DatabaseTransaction,
    state::{
        in_memory::memory_store::MemoryStore,
        DataSource,
    },
};
use fuel_core_chain_config::{
    ChainConfigDb,
    CoinConfig,
    ContractConfig,
    MessageConfig,
};
use fuel_core_storage::{
<<<<<<< HEAD
    codec::{
        Decode,
        Encode,
        Encoder,
    },
=======
    blueprint::Blueprint,
    codec::Decode,
>>>>>>> cc9966c1
    iter::IterDirection,
    kv_store::{
        BatchOperations,
        KeyValueStore,
        Value,
        WriteOperation,
    },
    structured_storage::{
        StructuredStorage,
        TableWithBlueprint,
    },
    transactional::{
        StorageTransaction,
        Transactional,
    },
    Error as StorageError,
    Mappable,
    Result as StorageResult,
};
use fuel_core_types::{
    blockchain::primitives::BlockId,
    fuel_types::{
        BlockHeight,
        Bytes32,
        ContractId,
    },
    tai64::Tai64,
};
use std::{
    fmt::{
        self,
        Debug,
        Formatter,
    },
    marker::Send,
    sync::Arc,
};

pub use fuel_core_database::Error;
pub type Result<T> = core::result::Result<T, Error>;

type DatabaseResult<T> = Result<T>;

// TODO: Extract `Database` and all belongs into `fuel-core-database`.
#[cfg(feature = "rocksdb")]
use crate::state::rocks_db::RocksDb;
#[cfg(feature = "rocksdb")]
use std::path::Path;
#[cfg(feature = "rocksdb")]
use tempfile::TempDir;

// Storages implementation
mod block;
mod contracts;
mod message;
mod sealed_block;
mod state;

pub(crate) mod coin;

pub mod balances;
pub mod metadata;
pub mod storage;
pub mod transaction;
pub mod transactions;

pub type Column = fuel_core_storage::column::Column;

#[derive(Clone, Debug)]
pub struct Database {
    data: StructuredStorage<DataSource>,
    // used for RAII
    _drop: Arc<DropResources>,
}

type DropFn = Box<dyn FnOnce() + Send + Sync>;
#[derive(Default)]
struct DropResources {
    // move resources into this closure to have them dropped when db drops
    drop: Option<DropFn>,
}

impl fmt::Debug for DropResources {
    fn fmt(&self, f: &mut Formatter<'_>) -> fmt::Result {
        write!(f, "DropResources")
    }
}

impl<F: 'static + FnOnce() + Send + Sync> From<F> for DropResources {
    fn from(closure: F) -> Self {
        Self {
            drop: Option::Some(Box::new(closure)),
        }
    }
}

impl Drop for DropResources {
    fn drop(&mut self) {
        if let Some(drop) = self.drop.take() {
            (drop)()
        }
    }
}

impl Database {
    pub fn new<D>(data_source: D) -> Self
    where
        D: Into<DataSource>,
    {
        Self {
            data: StructuredStorage::new(data_source.into()),
            _drop: Default::default(),
        }
    }

    pub fn with_drop(mut self, drop: DropFn) -> Self {
        self._drop = Arc::new(drop.into());
        self
    }

    #[cfg(feature = "rocksdb")]
    pub fn open(path: &Path, capacity: impl Into<Option<usize>>) -> DatabaseResult<Self> {
        use anyhow::Context;
        let db = RocksDb::default_open(path, capacity.into()).map_err(Into::<anyhow::Error>::into).context("Failed to open rocksdb, you may need to wipe a pre-existing incompatible db `rm -rf ~/.fuel/db`")?;

        Ok(Database {
            data: StructuredStorage::new(Arc::new(db).into()),
            _drop: Default::default(),
        })
    }

    pub fn in_memory() -> Self {
        Self {
            data: StructuredStorage::new(Arc::new(MemoryStore::default()).into()),
            _drop: Default::default(),
        }
    }

    #[cfg(feature = "rocksdb")]
    pub fn rocksdb() -> Self {
        let tmp_dir = TempDir::new().unwrap();
        let db = RocksDb::default_open(tmp_dir.path(), None).unwrap();
        Self {
            data: StructuredStorage::new(Arc::new(db).into()),
            _drop: Arc::new(
                {
                    move || {
                        // cleanup temp dir
                        drop(tmp_dir);
                    }
                }
                .into(),
            ),
        }
    }

    pub fn transaction(&self) -> DatabaseTransaction {
        self.into()
    }

    pub fn checkpoint(&self) -> DatabaseResult<Self> {
        self.data.as_ref().checkpoint()
    }

    pub fn flush(self) -> DatabaseResult<()> {
        self.data.as_ref().flush()
    }
}

impl KeyValueStore for DataSource {
    type Column = Column;

    fn put(&self, key: &[u8], column: Self::Column, value: Value) -> StorageResult<()> {
        self.as_ref().put(key, column, value)
    }

    fn replace(
        &self,
        key: &[u8],
        column: Self::Column,
        value: Value,
    ) -> StorageResult<Option<Value>> {
        self.as_ref().replace(key, column, value)
    }

    fn write(
        &self,
        key: &[u8],
        column: Self::Column,
        buf: &[u8],
    ) -> StorageResult<usize> {
        self.as_ref().write(key, column, buf)
    }

    fn take(&self, key: &[u8], column: Self::Column) -> StorageResult<Option<Value>> {
        self.as_ref().take(key, column)
    }

    fn delete(&self, key: &[u8], column: Self::Column) -> StorageResult<()> {
        self.as_ref().delete(key, column)
    }

    fn exists(&self, key: &[u8], column: Self::Column) -> StorageResult<bool> {
        self.as_ref().exists(key, column)
    }

    fn size_of_value(
        &self,
        key: &[u8],
        column: Self::Column,
    ) -> StorageResult<Option<usize>> {
        self.as_ref().size_of_value(key, column)
    }

    fn get(&self, key: &[u8], column: Self::Column) -> StorageResult<Option<Value>> {
        self.as_ref().get(key, column)
    }

    fn read(
        &self,
        key: &[u8],
        column: Self::Column,
        buf: &mut [u8],
    ) -> StorageResult<Option<usize>> {
        self.as_ref().read(key, column, buf)
    }
}

impl BatchOperations for DataSource {
    fn batch_write(
        &self,
        entries: &mut dyn Iterator<Item = (Vec<u8>, Self::Column, WriteOperation)>,
    ) -> StorageResult<()> {
        self.as_ref().batch_write(entries)
    }
}

/// Read-only methods.
impl Database {
    pub(crate) fn iter_all<M>(
        &self,
        direction: Option<IterDirection>,
    ) -> impl Iterator<Item = StorageResult<(M::OwnedKey, M::OwnedValue)>> + '_
    where
        M: Mappable + TableWithBlueprint,
        M::Blueprint: Blueprint<M, DataSource>,
    {
        self.iter_all_filtered::<M, [u8; 0]>(None, None, direction)
    }

    pub(crate) fn iter_all_by_prefix<M, P>(
        &self,
        prefix: Option<P>,
    ) -> impl Iterator<Item = StorageResult<(M::OwnedKey, M::OwnedValue)>> + '_
    where
        M: Mappable + TableWithBlueprint,
        M::Blueprint: Blueprint<M, DataSource>,
        P: AsRef<[u8]>,
    {
        self.iter_all_filtered::<M, P>(prefix, None, None)
    }

    pub(crate) fn iter_all_by_start<M>(
        &self,
        start: Option<&M::Key>,
        direction: Option<IterDirection>,
    ) -> impl Iterator<Item = StorageResult<(M::OwnedKey, M::OwnedValue)>> + '_
    where
<<<<<<< HEAD
        M: Mappable + TableWithStructure,
        M::Structure: Structure<M, DataSource>,
=======
        M: Mappable + TableWithBlueprint,
        M::Blueprint: Blueprint<M, DataSource>,
        S: AsRef<[u8]>,
>>>>>>> cc9966c1
    {
        self.iter_all_filtered::<M, [u8; 0]>(None, start, direction)
    }

    pub(crate) fn iter_all_filtered<M, P>(
        &self,
        prefix: Option<P>,
        start: Option<&M::Key>,
        direction: Option<IterDirection>,
    ) -> impl Iterator<Item = StorageResult<(M::OwnedKey, M::OwnedValue)>> + '_
    where
        M: Mappable + TableWithBlueprint,
        M::Blueprint: Blueprint<M, DataSource>,
        P: AsRef<[u8]>,
    {
        let iter = if let Some(start) = start {
            let encoder =
                <M::Structure as Structure<M, DataSource>>::KeyCodec::encode(start);

            self.data.as_ref().iter_all(
                M::column(),
                prefix.as_ref().map(|p| p.as_ref()),
                Some(encoder.as_bytes().as_ref()),
                direction.unwrap_or_default(),
            )
<<<<<<< HEAD
        } else {
            self.data.as_ref().iter_all(
                M::column(),
                prefix.as_ref().map(|p| p.as_ref()),
                None,
                direction.unwrap_or_default(),
            )
        };
        iter.map(|val| {
            val.and_then(|(key, value)| {
                let key = <M::Structure as Structure<M, DataSource>>::KeyCodec::decode(
                    key.as_slice(),
                )
                .map_err(|e| StorageError::Codec(anyhow::anyhow!(e)))?;
                let value =
                    <M::Structure as Structure<M, DataSource>>::ValueCodec::decode(
                        value.as_slice(),
                    )
                    .map_err(|e| StorageError::Codec(anyhow::anyhow!(e)))?;
                Ok((key, value))
=======
            .map(|val| {
                val.and_then(|(key, value)| {
                    let key =
                        <M::Blueprint as Blueprint<M, DataSource>>::KeyCodec::decode(
                            key.as_slice(),
                        )
                        .map_err(|e| StorageError::Codec(anyhow::anyhow!(e)))?;
                    let value =
                        <M::Blueprint as Blueprint<M, DataSource>>::ValueCodec::decode(
                            value.as_slice(),
                        )
                        .map_err(|e| StorageError::Codec(anyhow::anyhow!(e)))?;
                    Ok((key, value))
                })
>>>>>>> cc9966c1
            })
        })
    }
}

impl Transactional for Database {
    type Storage = Database;

    fn transaction(&self) -> StorageTransaction<Database> {
        StorageTransaction::new(self.transaction())
    }
}

impl AsRef<Database> for Database {
    fn as_ref(&self) -> &Database {
        self
    }
}

impl AsMut<Database> for Database {
    fn as_mut(&mut self) -> &mut Database {
        self
    }
}

/// Construct an ephemeral database
/// uses rocksdb when rocksdb features are enabled
/// uses in-memory when rocksdb features are disabled
impl Default for Database {
    fn default() -> Self {
        #[cfg(not(feature = "rocksdb"))]
        {
            Self::in_memory()
        }
        #[cfg(feature = "rocksdb")]
        {
            Self::rocksdb()
        }
    }
}

/// Implement `ChainConfigDb` so that `Database` can be passed to
/// `StateConfig's` `generate_state_config()` method
impl ChainConfigDb for Database {
    fn get_coin_config(&self) -> StorageResult<Option<Vec<CoinConfig>>> {
        Self::get_coin_config(self).map_err(Into::into)
    }

    fn get_contract_config(&self) -> StorageResult<Option<Vec<ContractConfig>>> {
        Self::get_contract_config(self)
    }

    fn get_message_config(&self) -> StorageResult<Option<Vec<MessageConfig>>> {
        Self::get_message_config(self).map_err(Into::into)
    }

    fn get_block_height(&self) -> StorageResult<BlockHeight> {
        self.latest_height()
    }
}

impl fuel_core_storage::vm_storage::VmStorageRequirements for Database {
    type Error = StorageError;

    fn block_time(&self, height: &BlockHeight) -> StorageResult<Tai64> {
        self.block_time(height)
    }

    fn get_block_id(&self, height: &BlockHeight) -> StorageResult<Option<BlockId>> {
        self.get_block_id(height)
    }

    fn init_contract_state<S: Iterator<Item = (Bytes32, Bytes32)>>(
        &mut self,
        contract_id: &ContractId,
        slots: S,
    ) -> StorageResult<()> {
        self.init_contract_state(contract_id, slots)
    }
}

#[cfg(feature = "rocksdb")]
pub fn convert_to_rocksdb_direction(
    direction: fuel_core_storage::iter::IterDirection,
) -> rocksdb::Direction {
    match direction {
        IterDirection::Forward => rocksdb::Direction::Forward,
        IterDirection::Reverse => rocksdb::Direction::Reverse,
    }
}

#[test]
fn column_keys_not_exceed_count() {
    use enum_iterator::all;
    for column in all::<Column>() {
        assert!(column.as_usize() < Column::COUNT);
    }
}<|MERGE_RESOLUTION|>--- conflicted
+++ resolved
@@ -12,16 +12,11 @@
     MessageConfig,
 };
 use fuel_core_storage::{
-<<<<<<< HEAD
     codec::{
         Decode,
         Encode,
         Encoder,
     },
-=======
-    blueprint::Blueprint,
-    codec::Decode,
->>>>>>> cc9966c1
     iter::IterDirection,
     kv_store::{
         BatchOperations,
@@ -29,6 +24,7 @@
         Value,
         WriteOperation,
     },
+    structure::Blueprint,
     structured_storage::{
         StructuredStorage,
         TableWithBlueprint,
@@ -290,14 +286,8 @@
         direction: Option<IterDirection>,
     ) -> impl Iterator<Item = StorageResult<(M::OwnedKey, M::OwnedValue)>> + '_
     where
-<<<<<<< HEAD
-        M: Mappable + TableWithStructure,
-        M::Structure: Structure<M, DataSource>,
-=======
         M: Mappable + TableWithBlueprint,
         M::Blueprint: Blueprint<M, DataSource>,
-        S: AsRef<[u8]>,
->>>>>>> cc9966c1
     {
         self.iter_all_filtered::<M, [u8; 0]>(None, start, direction)
     }
@@ -323,7 +313,6 @@
                 Some(encoder.as_bytes().as_ref()),
                 direction.unwrap_or_default(),
             )
-<<<<<<< HEAD
         } else {
             self.data.as_ref().iter_all(
                 M::column(),
@@ -334,32 +323,16 @@
         };
         iter.map(|val| {
             val.and_then(|(key, value)| {
-                let key = <M::Structure as Structure<M, DataSource>>::KeyCodec::decode(
+                let key = <M::Blueprint as Blueprint<M, DataSource>>::KeyCodec::decode(
                     key.as_slice(),
                 )
                 .map_err(|e| StorageError::Codec(anyhow::anyhow!(e)))?;
                 let value =
-                    <M::Structure as Structure<M, DataSource>>::ValueCodec::decode(
+                    <M::Blueprint as Blueprint<M, DataSource>>::ValueCodec::decode(
                         value.as_slice(),
                     )
                     .map_err(|e| StorageError::Codec(anyhow::anyhow!(e)))?;
                 Ok((key, value))
-=======
-            .map(|val| {
-                val.and_then(|(key, value)| {
-                    let key =
-                        <M::Blueprint as Blueprint<M, DataSource>>::KeyCodec::decode(
-                            key.as_slice(),
-                        )
-                        .map_err(|e| StorageError::Codec(anyhow::anyhow!(e)))?;
-                    let value =
-                        <M::Blueprint as Blueprint<M, DataSource>>::ValueCodec::decode(
-                            value.as_slice(),
-                        )
-                        .map_err(|e| StorageError::Codec(anyhow::anyhow!(e)))?;
-                    Ok((key, value))
-                })
->>>>>>> cc9966c1
             })
         })
     }
